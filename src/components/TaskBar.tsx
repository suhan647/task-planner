import React, { useState, useCallback, useRef, useEffect } from 'react';
import { useDraggable } from '@dnd-kit/core';
import { CSS } from '@dnd-kit/utilities';
import { addDays } from 'date-fns';
import { Task } from '../types/Task';
import { getTaskColor, getTaskTextColor } from '../utils/taskUtils';
import { formatDate, getDaysBetween, isSameDay } from '../utils/dateUtils';
import { TaskTooltip } from './TaskTooltip';

interface TaskBarProps {
  task: Task;
  calendarStartDate: Date;
  isFirstDay?: boolean;
  isLastDay?: boolean;
  dayWidth: number;
  onTaskEdit: (task: Task) => void;
  onDragStart: () => void;
  onDragEnd: () => void;
  onTaskResize: (taskId: string, newStartDate: Date, newEndDate: Date) => void;
}

export function TaskBar({ 
  task, 
  calendarStartDate, 
  isFirstDay, 
  isLastDay, 
  dayWidth, 
  onTaskEdit,
  onDragStart,
  onDragEnd,
  onTaskResize
}: TaskBarProps) {
  const [isDraggingTask, setIsDraggingTask] = useState(false);
  const [showTooltip, setShowTooltip] = useState(false);
  const [tooltipPosition, setTooltipPosition] = useState({ x: 0, y: 0 });
<<<<<<< HEAD
  const [isResizing, setIsResizing] = useState(false);
  const [resizeDirection, setResizeDirection] = useState<'left' | 'right' | null>(null);
  const [resizeStartX, setResizeStartX] = useState(0);
  const [resizeStartDates, setResizeStartDates] = useState<{ startDate: Date; endDate: Date } | null>(null);

  const taskRef = useRef<HTMLDivElement>(null);
  const leftHandleRef = useRef<HTMLDivElement>(null);
  const rightHandleRef = useRef<HTMLDivElement>(null);

  // Calculate task properties early to avoid hoisting issues
  const taskDays = getDaysBetween(task.startDate, task.endDate);
  const taskDuration = taskDays.length;
  const showResizeHandles = taskDuration >= 1; // Show handles for all tasks, including single-day
=======
  const [isHoveringResize, setIsHoveringResize] = useState(false);
  const [activeResizeHandle, setActiveResizeHandle] = useState<'start' | 'end' | null>(null);
>>>>>>> ad6f88cc

  const {
    attributes,
    listeners,
    setNodeRef,
    transform,
    isDragging,
  } = useDraggable({
    id: task.id,
    data: {
      type: 'task',
      task,
    },
<<<<<<< HEAD
    disabled: false, // Always allow dragging - we'll handle resize conflicts manually
=======
    disabled: isResizing !== null || activeResizeHandle !== null,
>>>>>>> ad6f88cc
  });

  // Debug logging for single-day tasks
  useEffect(() => {
    if (taskDuration === 1) {
      console.log('🔍 SINGLE-DAY TASK DEBUG:', {
        taskId: task.id,
        title: task.title,
        startDate: task.startDate,
        endDate: task.endDate,
        isFirstDay,
        isLastDay,
        showResizeHandles,
        isResizing,
        hasListeners: listeners?.onMouseDown ? true : false
      });
    }
  }, [task.id, task.title, task.startDate, task.endDate, isFirstDay, isLastDay, showResizeHandles, isResizing, listeners, taskDuration]);

  // Handle drag start/end
  React.useEffect(() => {
    if (isDragging && !isResizing) { // Only handle drag if not resizing
      console.log('🚀 DRAG STARTED for task:', task.title);
      setIsDraggingTask(true);
      onDragStart();
    } else if (!isDragging) {
      console.log('🛑 DRAG ENDED for task:', task.title);
      setIsDraggingTask(false);
      onDragEnd();
    }
<<<<<<< HEAD
  }, [isDragging, isResizing, onDragStart, onDragEnd, task.title]);

  // Custom drag handler that completely blocks drag when clicking on resize areas
  const handleDragStart = useCallback((e: React.MouseEvent) => {
    console.log('🖱️ DRAG START ATTEMPT:', {
      taskId: task.id,
      taskTitle: task.title,
      isResizing,
      target: e.target,
      isResizeHandle: (e.target as HTMLElement).closest('[data-resize-handle="true"]')
    });
    
    // Clear any stuck resize attributes that might block drag
    if (document.documentElement.hasAttribute('data-task-resizing')) {
      const resizingTaskId = document.documentElement.getAttribute('data-task-resizing');
      if (resizingTaskId !== task.id) {
        console.log('🧹 CLEARING STUCK RESIZE ATTRIBUTE from another task:', resizingTaskId);
        document.documentElement.removeAttribute('data-task-resizing');
      }
    }
    
    // If we're resizing, completely block drag
    if (isResizing) {
      console.log('❌ BLOCKING DRAG - Currently resizing');
      e.preventDefault();
      e.stopPropagation();
      return false;
    }
    
    // Check if the click target is a resize handle
    const target = e.target as HTMLElement;
    if (target.closest('[data-resize-handle="true"]')) {
      console.log('❌ BLOCKING DRAG - Clicked on resize handle');
      e.preventDefault();
      e.stopPropagation();
      return false;
    }
    
    // If not a resize handle and not resizing, allow normal drag behavior
    if (listeners?.onMouseDown) {
      console.log('✅ ALLOWING DRAG - Normal drag operation');
      listeners.onMouseDown(e);
    } else {
      console.log('⚠️ WARNING - No drag listeners available');
    }
  }, [listeners, isResizing, task.id, task.title]);
=======
  }, [isDragging, onDragStart, onDragEnd]);

  const style = {
    transform: CSS.Translate.toString(transform),
  };

  const taskDays = getDaysBetween(task.startDate, task.endDate);
  const taskDuration = taskDays.length;

  // Each task bar fills the full width of one day cell
  const taskWidth = dayWidth;

  const handleResizeStart = (edge: 'start' | 'end', e: React.MouseEvent) => {
    e.stopPropagation();
    e.preventDefault();
    
    console.log('Starting resize for edge:', edge);
    setActiveResizeHandle(edge);
    setIsResizing(edge);
    setResizeStartX(e.clientX);
    setOriginalDates({ start: new Date(task.startDate), end: new Date(task.endDate) });

    const handleMouseMove = (moveEvent: MouseEvent) => {
      moveEvent.preventDefault();
      moveEvent.stopPropagation();
      console.log('Resizing...');
      if (!originalDates) return;
      
      const deltaX = moveEvent.clientX - resizeStartX;
      const daysDelta = Math.round(deltaX / dayWidth);
      console.log('Days delta:', daysDelta);
      
      let newStartDate = new Date(originalDates.start);
      let newEndDate = new Date(originalDates.end);
      
      if (edge === 'start') {
        newStartDate.setDate(originalDates.start.getDate() + daysDelta);
        // Ensure start date doesn't go past end date
        if (newStartDate >= originalDates.end) {
          newStartDate = new Date(originalDates.end);
          newStartDate.setDate(newStartDate.getDate() - 1);
        }
      } else {
        newEndDate.setDate(originalDates.end.getDate() + daysDelta);
        // Ensure end date doesn't go before start date
        if (newEndDate <= originalDates.start) {
          newEndDate = new Date(originalDates.start);
          newEndDate.setDate(newEndDate.getDate() + 1);
        }
      }
      
      onTaskResize(task, newStartDate, newEndDate);
    };

    const handleMouseUp = (upEvent: MouseEvent) => {
      upEvent.preventDefault();
      upEvent.stopPropagation();
      console.log('Ending resize');
      setIsResizing(null);
      setActiveResizeHandle(null);
      setOriginalDates(null);
      document.removeEventListener('mousemove', handleMouseMove);
      document.removeEventListener('mouseup', handleMouseUp);
    };
>>>>>>> ad6f88cc

  const style = {
    transform: CSS.Translate.toString(transform),
  };

  const handleTaskClick = (e: React.MouseEvent) => {
<<<<<<< HEAD
    if (isDraggingTask || isDragging || isResizing) return;
=======
    if (isResizing || isDraggingTask || isDragging || activeResizeHandle) return;
>>>>>>> ad6f88cc
    e.stopPropagation();
    onTaskEdit(task);
  };

  const handleMouseEnter = (e: React.MouseEvent) => {
    if (isDraggingTask || isResizing) return;
    e.stopPropagation();
    setTooltipPosition({ x: e.clientX, y: e.clientY });
    setShowTooltip(true);
  };

  const handleMouseLeave = (e: React.MouseEvent) => {
    e.stopPropagation();
    setShowTooltip(false);
    if (!isResizing) {
      setIsHoveringResize(false);
    }
  };

  const handleMouseMove = (e: React.MouseEvent) => {
    if (showTooltip) {
      e.stopPropagation();
      setTooltipPosition({ x: e.clientX, y: e.clientY });
    }
  };

<<<<<<< HEAD
  // Handle resize start
  const handleResizeStart = useCallback((e: React.MouseEvent, direction: 'left' | 'right') => {
    console.log('🎯 RESIZE START:', direction, e.clientX, 'Task:', task.title);
    e.preventDefault();
    e.stopPropagation();
    
    // Immediately disable dragging
    setIsResizing(true);
    setResizeDirection(direction);
    setResizeStartX(e.clientX);
    setResizeStartDates({
      startDate: new Date(task.startDate),
      endDate: new Date(task.endDate)
    });
    
    // Set global resize state with a unique identifier
    document.documentElement.setAttribute('data-task-resizing', task.id);
    
    // Force disable any potential drag
    if (taskRef.current) {
      taskRef.current.style.pointerEvents = 'none';
    }
  }, [task.startDate, task.endDate, task.title, task.id]);

  // Handle resize move
  const handleResizeMove = useCallback((e: MouseEvent) => {
    if (!isResizing || !resizeDirection || !resizeStartDates) {
      return;
    }

    // Prevent any default drag behavior
    e.preventDefault();
    e.stopPropagation();

    const deltaX = e.clientX - resizeStartX;
    const deltaDays = deltaX / dayWidth; // Allow negative values for backward movement
    
    console.log('🔄 RESIZE MOVE:', {
      direction: resizeDirection,
      deltaX,
      deltaDays,
      dayWidth,
      originalStart: resizeStartDates.startDate,
      originalEnd: resizeStartDates.endDate
    });
    
    // Use Math.round for precise day boundaries - this makes resize accurate
    const roundedDeltaDays = Math.round(deltaDays);
    
    // Only update if we've moved to a new day boundary
    if (roundedDeltaDays === 0) return;

    let newStartDate = new Date(resizeStartDates.startDate);
    let newEndDate = new Date(resizeStartDates.endDate);

    if (resizeDirection === 'left') {
      // For left handle: moving left (negative deltaX) should decrease start date
      // moving right (positive deltaX) should increase start date
      newStartDate = addDays(resizeStartDates.startDate, roundedDeltaDays);
      
      console.log('📅 LEFT HANDLE - New start date:', newStartDate);
      
      // Ensure start date doesn't go after end date
      if (newStartDate > newEndDate) {
        newStartDate = new Date(newEndDate);
        console.log('⚠️ LEFT HANDLE - Constrained start date to end date:', newStartDate);
      }
      
      // Ensure start date doesn't go before a reasonable minimum (e.g., calendar start)
      const minDate = new Date(calendarStartDate);
      if (newStartDate < minDate) {
        newStartDate = new Date(minDate);
        console.log('⚠️ LEFT HANDLE - Constrained start date to calendar start:', newStartDate);
      }
      
    } else if (resizeDirection === 'right') {
      // For right handle: moving right (positive deltaX) should increase end date
      // moving left (negative deltaX) should decrease end date
      newEndDate = addDays(resizeStartDates.endDate, roundedDeltaDays);
      
      console.log('📅 RIGHT HANDLE - New end date:', newEndDate);
      
      // Ensure end date doesn't go before start date
      if (newEndDate < newStartDate) {
        newEndDate = new Date(newStartDate);
        console.log('⚠️ RIGHT HANDLE - Constrained end date to start date:', newEndDate);
      }
      
      // Ensure end date doesn't go beyond a reasonable maximum (e.g., calendar end)
      const maxDate = new Date(calendarStartDate);
      maxDate.setMonth(maxDate.getMonth() + 2); // Allow 2 months ahead
      if (newEndDate > maxDate) {
        newEndDate = new Date(maxDate);
        console.log('⚠️ RIGHT HANDLE - Constrained end date to calendar max:', newEndDate);
      }
    }

    console.log('✅ FINAL DATES:', {
      start: newStartDate,
      end: newEndDate,
      duration: Math.ceil((newEndDate.getTime() - newStartDate.getTime()) / (1000 * 60 * 60 * 24))
    });
    
    // Update immediately on every mouse movement for smooth resizing
    onTaskResize(task.id, newStartDate, newEndDate);
  }, [isResizing, resizeDirection, resizeStartX, resizeStartDates, dayWidth, task.id, onTaskResize, calendarStartDate]);

  // Handle resize end
  const handleResizeEnd = useCallback(() => {
    console.log('🏁 RESIZE END');
    setIsResizing(false);
    setResizeDirection(null);
    setResizeStartX(0);
    setResizeStartDates(null);
    
    // Clear global resize state immediately
    document.documentElement.removeAttribute('data-task-resizing');
    
    // Re-enable pointer events
    if (taskRef.current) {
      taskRef.current.style.pointerEvents = 'auto';
    }
  }, []);

  // Global mouse event listeners for resize
  useEffect(() => {
    if (isResizing) {
      const handleGlobalMouseMove = (e: MouseEvent) => {
        e.preventDefault();
        e.stopPropagation();
        
        // Call resize move on every mouse movement for smooth resizing
        handleResizeMove(e);
      };
      
      const handleGlobalMouseUp = (e: MouseEvent) => {
        e.preventDefault();
        e.stopPropagation();
        handleResizeEnd();
      };
      
      // Add listeners with capture phase to intercept events early
      // Use passive: false to ensure we can prevent default behavior
      document.addEventListener('mousemove', handleGlobalMouseMove, { passive: false, capture: true });
      document.addEventListener('mouseup', handleGlobalMouseUp, { passive: false, capture: true });
      
      return () => {
        document.removeEventListener('mousemove', handleGlobalMouseMove, { capture: true });
        document.removeEventListener('mouseup', handleGlobalMouseUp, { capture: true });
      };
    }
  }, [isResizing, handleResizeMove, handleResizeEnd]);

  // Cleanup effect to ensure resize attribute is cleared on unmount
  useEffect(() => {
    return () => {
      // Clear any lingering resize state when component unmounts
      if (document.documentElement.hasAttribute('data-task-resizing')) {
        const resizingTaskId = document.documentElement.getAttribute('data-task-resizing');
        if (resizingTaskId === task.id) {
          document.documentElement.removeAttribute('data-task-resizing');
          console.log('🧹 CLEANUP: Removed resize attribute for unmounted task:', task.id);
        }
      }
    };
  }, [task.id]);
=======
  // Don't show drag listeners when resizing or mouse is down on resize handle
  const dragListeners = (isResizing !== null || activeResizeHandle !== null) ? {} : listeners;
>>>>>>> ad6f88cc

  return (
    <div className="relative">
      {/* Main draggable task bar */}
      <div
        ref={(node) => {
          setNodeRef(node);
          if (taskRef.current !== node) {
            taskRef.current = node;
          }
        }}
        style={style}
        {...listeners}
        {...attributes}
        onMouseDown={handleDragStart}
        className={`
          relative top-1 z-10 h-7 rounded-md border border-white border-opacity-30
          transition-all duration-150 shadow-sm hover:shadow-lg select-none group
          ${getTaskColor(task.category)} ${getTaskTextColor(task.category)}
          ${isDragging ? 'opacity-60 scale-105 z-50' : ''}
          ${isResizing ? 'ring-2 ring-blue-500 ring-opacity-75' : ''}
          ${taskDuration === 1 ? 'rounded-md' : ''}
          ${isFirstDay && taskDuration > 1 ? 'rounded-l-md' : 'rounded-l-none'}
          ${isLastDay && taskDuration > 1 ? 'rounded-r-md' : 'rounded-r-none'}
          ${!isFirstDay && taskDuration > 1 ? 'rounded-l-none rounded-r-none' : ''}
<<<<<<< HEAD
          ${isDraggingTask ? 'cursor-grabbing' : 'cursor-grab'}
          ${isResizing ? 'cursor-ew-resize' : ''}
          ${taskDuration >= 1 ? 'hover:scale-105 hover:shadow-lg' : ''}
=======
          ${activeResizeHandle ? 'cursor-ew-resize z-30' : isDraggingTask ? 'cursor-grabbing' : 'cursor-grab'}
>>>>>>> ad6f88cc
        `}
        style={{ 
          ...style, 
          width: '100%',
          minWidth: '60px',
        }}
        onClick={handleTaskClick}
<<<<<<< HEAD
=======
        onMouseDown={(e) => {
        }
        }
>>>>>>> ad6f88cc
        onMouseEnter={handleMouseEnter}
        onMouseLeave={handleMouseLeave}
        onMouseMove={handleMouseMove}
      >
<<<<<<< HEAD
        {/* Centered task title only */}
        <div className="w-full h-full flex items-center justify-center pointer-events-none">
          <span className={`text-xs font-medium ${!isFirstDay ? 'opacity-0' : ''}`}>
            {task.title}
          </span>
        </div>
        
=======
        {/* Left resize handle */}
        {isFirstDay && (
          <div
            className="absolute left-0 top-0 bottom-0 w-3 cursor-ew-resize bg-transparent hover:bg-white hover:bg-opacity-30 rounded-l-md transition-all z-50"
            onMouseDown={(e) => handleResizeStart('start', e)}
            title="Drag to adjust start date"
          />
        )}
        
        <span className={`truncate flex-1 pointer-events-none ${!isFirstDay ? 'opacity-0' : ''}`}>
          {task.title}
        </span>
        
        {/* Right resize handle */}
        {isLastDay && (
          <div
            className="absolute right-0 top-0 bottom-0 w-3 cursor-ew-resize bg-transparent hover:bg-white hover:bg-opacity-30 rounded-r-md transition-all z-50"
            onMouseDown={(e) => handleResizeStart('end', e)}
            title="Drag to adjust end date"
          />
        )}
>>>>>>> ad6f88cc
      </div>

      {/* Left resize handle - Show for all tasks, including single-day */}
      {isFirstDay && showResizeHandles && (
        <div
          ref={leftHandleRef}
          data-resize-handle="true"
          className="absolute top-1 left-0 w-1 h-7 cursor-ew-resize bg-white bg-opacity-30 hover:bg-opacity-60 transition-all duration-200 z-50 rounded-l-sm"
          style={{ 
            pointerEvents: 'auto',
            // Position to overlay the left edge of the task bar
            left: '0px'
          }}
          onMouseDown={(e) => {
            console.log('🖱️ LEFT HANDLE MOUSE DOWN - PREVENTING DRAG', {
              taskId: task.id,
              taskDuration,
              isFirstDay,
              isLastDay
            });
            e.preventDefault();
            e.stopPropagation();
            // Completely block any drag events
            e.nativeEvent.stopImmediatePropagation();
            // Force the resize to start
            handleResizeStart(e, 'left');
          }}
          onMouseEnter={(e) => {
            console.log('🖱️ LEFT HANDLE MOUSE ENTER');
            e.preventDefault();
            e.stopPropagation();
          }}
          onMouseLeave={(e) => {
            console.log('🖱️ LEFT HANDLE MOUSE LEAVE');
            e.preventDefault();
            e.stopPropagation();
          }}
          title="Drag to resize task duration (left edge)"
        />
      )}

      {/* Right resize handle - Show for all tasks, including single-day */}
      {isLastDay && showResizeHandles && (
        <div
          ref={rightHandleRef}
          data-resize-handle="true"
          className="absolute top-1 right-0 w-1 h-7 cursor-ew-resize bg-white bg-opacity-30 hover:bg-opacity-60 transition-all duration-200 z-50 rounded-r-sm"
          style={{ 
            pointerEvents: 'auto',
            // Position to overlay the right edge of the task bar
            right: '0px'
          }}
          onMouseDown={(e) => {
            console.log('🖱️ RIGHT HANDLE MOUSE DOWN - PREVENTING DRAG', {
              taskId: task.id,
              taskDuration,
              isFirstDay,
              isLastDay
            });
            e.preventDefault();
            e.stopPropagation();
            // Completely block any drag events
            e.nativeEvent.stopImmediatePropagation();
            // Force the resize to start
            handleResizeStart(e, 'right');
          }}
          onMouseEnter={(e) => {
            console.log('🖱️ RIGHT HANDLE MOUSE ENTER');
            e.preventDefault();
            e.stopPropagation();
          }}
          onMouseLeave={(e) => {
            console.log('🖱️ RIGHT HANDLE MOUSE LEAVE');
            e.preventDefault();
            e.stopPropagation();
          }}
          title="Drag to resize task duration (right edge)"
        />
      )}

      {/* Custom Tooltip */}
      <TaskTooltip
        task={task}
        isVisible={showTooltip && !isDragging && !isResizing && !activeResizeHandle}
        position={tooltipPosition}
      />
    </div>
  );
}<|MERGE_RESOLUTION|>--- conflicted
+++ resolved
@@ -33,7 +33,6 @@
   const [isDraggingTask, setIsDraggingTask] = useState(false);
   const [showTooltip, setShowTooltip] = useState(false);
   const [tooltipPosition, setTooltipPosition] = useState({ x: 0, y: 0 });
-<<<<<<< HEAD
   const [isResizing, setIsResizing] = useState(false);
   const [resizeDirection, setResizeDirection] = useState<'left' | 'right' | null>(null);
   const [resizeStartX, setResizeStartX] = useState(0);
@@ -47,10 +46,6 @@
   const taskDays = getDaysBetween(task.startDate, task.endDate);
   const taskDuration = taskDays.length;
   const showResizeHandles = taskDuration >= 1; // Show handles for all tasks, including single-day
-=======
-  const [isHoveringResize, setIsHoveringResize] = useState(false);
-  const [activeResizeHandle, setActiveResizeHandle] = useState<'start' | 'end' | null>(null);
->>>>>>> ad6f88cc
 
   const {
     attributes,
@@ -64,11 +59,7 @@
       type: 'task',
       task,
     },
-<<<<<<< HEAD
     disabled: false, // Always allow dragging - we'll handle resize conflicts manually
-=======
-    disabled: isResizing !== null || activeResizeHandle !== null,
->>>>>>> ad6f88cc
   });
 
   // Debug logging for single-day tasks
@@ -99,7 +90,6 @@
       setIsDraggingTask(false);
       onDragEnd();
     }
-<<<<<<< HEAD
   }, [isDragging, isResizing, onDragStart, onDragEnd, task.title]);
 
   // Custom drag handler that completely blocks drag when clicking on resize areas
@@ -146,83 +136,13 @@
       console.log('⚠️ WARNING - No drag listeners available');
     }
   }, [listeners, isResizing, task.id, task.title]);
-=======
-  }, [isDragging, onDragStart, onDragEnd]);
 
   const style = {
     transform: CSS.Translate.toString(transform),
   };
 
-  const taskDays = getDaysBetween(task.startDate, task.endDate);
-  const taskDuration = taskDays.length;
-
-  // Each task bar fills the full width of one day cell
-  const taskWidth = dayWidth;
-
-  const handleResizeStart = (edge: 'start' | 'end', e: React.MouseEvent) => {
-    e.stopPropagation();
-    e.preventDefault();
-    
-    console.log('Starting resize for edge:', edge);
-    setActiveResizeHandle(edge);
-    setIsResizing(edge);
-    setResizeStartX(e.clientX);
-    setOriginalDates({ start: new Date(task.startDate), end: new Date(task.endDate) });
-
-    const handleMouseMove = (moveEvent: MouseEvent) => {
-      moveEvent.preventDefault();
-      moveEvent.stopPropagation();
-      console.log('Resizing...');
-      if (!originalDates) return;
-      
-      const deltaX = moveEvent.clientX - resizeStartX;
-      const daysDelta = Math.round(deltaX / dayWidth);
-      console.log('Days delta:', daysDelta);
-      
-      let newStartDate = new Date(originalDates.start);
-      let newEndDate = new Date(originalDates.end);
-      
-      if (edge === 'start') {
-        newStartDate.setDate(originalDates.start.getDate() + daysDelta);
-        // Ensure start date doesn't go past end date
-        if (newStartDate >= originalDates.end) {
-          newStartDate = new Date(originalDates.end);
-          newStartDate.setDate(newStartDate.getDate() - 1);
-        }
-      } else {
-        newEndDate.setDate(originalDates.end.getDate() + daysDelta);
-        // Ensure end date doesn't go before start date
-        if (newEndDate <= originalDates.start) {
-          newEndDate = new Date(originalDates.start);
-          newEndDate.setDate(newEndDate.getDate() + 1);
-        }
-      }
-      
-      onTaskResize(task, newStartDate, newEndDate);
-    };
-
-    const handleMouseUp = (upEvent: MouseEvent) => {
-      upEvent.preventDefault();
-      upEvent.stopPropagation();
-      console.log('Ending resize');
-      setIsResizing(null);
-      setActiveResizeHandle(null);
-      setOriginalDates(null);
-      document.removeEventListener('mousemove', handleMouseMove);
-      document.removeEventListener('mouseup', handleMouseUp);
-    };
->>>>>>> ad6f88cc
-
-  const style = {
-    transform: CSS.Translate.toString(transform),
-  };
-
   const handleTaskClick = (e: React.MouseEvent) => {
-<<<<<<< HEAD
     if (isDraggingTask || isDragging || isResizing) return;
-=======
-    if (isResizing || isDraggingTask || isDragging || activeResizeHandle) return;
->>>>>>> ad6f88cc
     e.stopPropagation();
     onTaskEdit(task);
   };
@@ -237,9 +157,9 @@
   const handleMouseLeave = (e: React.MouseEvent) => {
     e.stopPropagation();
     setShowTooltip(false);
-    if (!isResizing) {
-      setIsHoveringResize(false);
-    }
+    // if (!isResizing) {
+    //   setIsHoveringResize(false);
+    // }
   };
 
   const handleMouseMove = (e: React.MouseEvent) => {
@@ -249,7 +169,6 @@
     }
   };
 
-<<<<<<< HEAD
   // Handle resize start
   const handleResizeStart = useCallback((e: React.MouseEvent, direction: 'left' | 'right') => {
     console.log('🎯 RESIZE START:', direction, e.clientX, 'Task:', task.title);
@@ -416,10 +335,6 @@
       }
     };
   }, [task.id]);
-=======
-  // Don't show drag listeners when resizing or mouse is down on resize handle
-  const dragListeners = (isResizing !== null || activeResizeHandle !== null) ? {} : listeners;
->>>>>>> ad6f88cc
 
   return (
     <div className="relative">
@@ -445,13 +360,9 @@
           ${isFirstDay && taskDuration > 1 ? 'rounded-l-md' : 'rounded-l-none'}
           ${isLastDay && taskDuration > 1 ? 'rounded-r-md' : 'rounded-r-none'}
           ${!isFirstDay && taskDuration > 1 ? 'rounded-l-none rounded-r-none' : ''}
-<<<<<<< HEAD
           ${isDraggingTask ? 'cursor-grabbing' : 'cursor-grab'}
           ${isResizing ? 'cursor-ew-resize' : ''}
           ${taskDuration >= 1 ? 'hover:scale-105 hover:shadow-lg' : ''}
-=======
-          ${activeResizeHandle ? 'cursor-ew-resize z-30' : isDraggingTask ? 'cursor-grabbing' : 'cursor-grab'}
->>>>>>> ad6f88cc
         `}
         style={{ 
           ...style, 
@@ -459,17 +370,10 @@
           minWidth: '60px',
         }}
         onClick={handleTaskClick}
-<<<<<<< HEAD
-=======
-        onMouseDown={(e) => {
-        }
-        }
->>>>>>> ad6f88cc
         onMouseEnter={handleMouseEnter}
         onMouseLeave={handleMouseLeave}
         onMouseMove={handleMouseMove}
       >
-<<<<<<< HEAD
         {/* Centered task title only */}
         <div className="w-full h-full flex items-center justify-center pointer-events-none">
           <span className={`text-xs font-medium ${!isFirstDay ? 'opacity-0' : ''}`}>
@@ -477,29 +381,6 @@
           </span>
         </div>
         
-=======
-        {/* Left resize handle */}
-        {isFirstDay && (
-          <div
-            className="absolute left-0 top-0 bottom-0 w-3 cursor-ew-resize bg-transparent hover:bg-white hover:bg-opacity-30 rounded-l-md transition-all z-50"
-            onMouseDown={(e) => handleResizeStart('start', e)}
-            title="Drag to adjust start date"
-          />
-        )}
-        
-        <span className={`truncate flex-1 pointer-events-none ${!isFirstDay ? 'opacity-0' : ''}`}>
-          {task.title}
-        </span>
-        
-        {/* Right resize handle */}
-        {isLastDay && (
-          <div
-            className="absolute right-0 top-0 bottom-0 w-3 cursor-ew-resize bg-transparent hover:bg-white hover:bg-opacity-30 rounded-r-md transition-all z-50"
-            onMouseDown={(e) => handleResizeStart('end', e)}
-            title="Drag to adjust end date"
-          />
-        )}
->>>>>>> ad6f88cc
       </div>
 
       {/* Left resize handle - Show for all tasks, including single-day */}
